PROJECT = emqttd
PROJECT_DESCRIPTION = Erlang MQTT Broker
PROJECT_VERSION = 2.3

<<<<<<< HEAD
DEPS = goldrush gproc lager esockd ekka mochiweb pbkdf2
=======
DEPS = goldrush gproc lager esockd ekka mochiweb pbkdf2 lager_syslog bcrypt clique jsx
>>>>>>> 0f54613c

dep_goldrush     = git https://github.com/basho/goldrush 0.1.9
dep_gproc        = git https://github.com/uwiger/gproc
dep_getopt       = git https://github.com/jcomellas/getopt v0.8.2
dep_lager        = git https://github.com/basho/lager master
dep_esockd       = git https://github.com/emqtt/esockd master
dep_ekka         = git https://github.com/emqtt/ekka master
dep_mochiweb     = git https://github.com/emqtt/mochiweb master
dep_pbkdf2       = git https://github.com/emqtt/pbkdf2 2.0.1
<<<<<<< HEAD
=======
dep_lager_syslog = git https://github.com/basho/lager_syslog
dep_bcrypt       = git https://github.com/smarkets/erlang-bcrypt master
dep_clique       = git https://github.com/emqtt/clique
dep_jsx           = git https://github.com/talentdeficit/jsx
>>>>>>> 0f54613c

ERLC_OPTS += +debug_info
ERLC_OPTS += +'{parse_transform, lager_transform}'

NO_AUTOPATCH = cuttlefish

BUILD_DEPS = cuttlefish
dep_cuttlefish = git https://github.com/emqtt/cuttlefish

TEST_DEPS = emqttc
dep_emqttc = git https://github.com/emqtt/emqttc

TEST_ERLC_OPTS += +debug_info
TEST_ERLC_OPTS += +'{parse_transform, lager_transform}'

EUNIT_OPTS = verbose
# EUNIT_ERL_OPTS =

CT_SUITES = emqttd emqttd_access emqttd_lib emqttd_inflight emqttd_mod \
            emqttd_net emqttd_mqueue emqttd_protocol emqttd_topic \
            emqttd_trie emqttd_vm

CT_OPTS = -cover test/ct.cover.spec -erl_args -name emqttd_ct@127.0.0.1

COVER = true

PLT_APPS = sasl asn1 ssl syntax_tools runtime_tools crypto xmerl os_mon inets public_key ssl lager compiler mnesia
DIALYZER_DIRS := ebin/
DIALYZER_OPTS := --verbose --statistics -Werror_handling \
                 -Wrace_conditions #-Wunmatched_returns

include erlang.mk

app:: rebar.config

app.config::
	./deps/cuttlefish/cuttlefish -l info -e etc/ -c etc/emq.conf -i priv/emq.schema -d data/
<|MERGE_RESOLUTION|>--- conflicted
+++ resolved
@@ -2,11 +2,7 @@
 PROJECT_DESCRIPTION = Erlang MQTT Broker
 PROJECT_VERSION = 2.3
 
-<<<<<<< HEAD
-DEPS = goldrush gproc lager esockd ekka mochiweb pbkdf2
-=======
-DEPS = goldrush gproc lager esockd ekka mochiweb pbkdf2 lager_syslog bcrypt clique jsx
->>>>>>> 0f54613c
+DEPS = goldrush gproc lager esockd ekka mochiweb pbkdf2 clique jsx
 
 dep_goldrush     = git https://github.com/basho/goldrush 0.1.9
 dep_gproc        = git https://github.com/uwiger/gproc
@@ -16,13 +12,8 @@
 dep_ekka         = git https://github.com/emqtt/ekka master
 dep_mochiweb     = git https://github.com/emqtt/mochiweb master
 dep_pbkdf2       = git https://github.com/emqtt/pbkdf2 2.0.1
-<<<<<<< HEAD
-=======
-dep_lager_syslog = git https://github.com/basho/lager_syslog
-dep_bcrypt       = git https://github.com/smarkets/erlang-bcrypt master
 dep_clique       = git https://github.com/emqtt/clique
 dep_jsx           = git https://github.com/talentdeficit/jsx
->>>>>>> 0f54613c
 
 ERLC_OPTS += +debug_info
 ERLC_OPTS += +'{parse_transform, lager_transform}'
