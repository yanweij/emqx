--- conflicted
+++ resolved
@@ -1,14 +1,9 @@
 PROJECT = emqttd
 PROJECT_DESCRIPTION = Erlang MQTT Broker
-<<<<<<< HEAD
-PROJECT_VERSION = 2.1.2
+
+PROJECT_VERSION = 2.2
 
 DEPS = goldrush gproc lager esockd mochiweb pbkdf2
-=======
-PROJECT_VERSION = 2.2
->>>>>>> 611ec725
-
-DEPS = goldrush gproc lager esockd mochiweb pbkdf2 lager_syslog bcrypt
 
 dep_goldrush     = git https://github.com/basho/goldrush 0.1.9
 dep_gproc        = git https://github.com/uwiger/gproc
@@ -17,11 +12,6 @@
 dep_esockd       = git https://github.com/emqtt/esockd master
 dep_mochiweb     = git https://github.com/emqtt/mochiweb master
 dep_pbkdf2       = git https://github.com/emqtt/pbkdf2 2.0.1
-<<<<<<< HEAD
-=======
-dep_lager_syslog = git https://github.com/basho/lager_syslog
-dep_bcrypt       = git https://github.com/smarkets/erlang-bcrypt master
->>>>>>> 611ec725
 
 ERLC_OPTS += +'{parse_transform, lager_transform}'
 
