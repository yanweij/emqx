%
% NOTICE: copy from rabbitmq mqtt-adaper
%

%% The contents of this file are subject to the Mozilla Public License
%% Version 1.1 (the "License"); you may not use this file except in
%% compliance with the License. You may obtain a copy of the License
%% at http://www.mozilla.org/MPL/
%%
%% Software distributed under the License is distributed on an "AS IS"
%% basis, WITHOUT WARRANTY OF ANY KIND, either express or implied. See
%% the License for the specific language governing rights and
%% limitations under the License.
%%
%% The Original Code is RabbitMQ.
%%
%% The Initial Developer of the Original Code is VMware, Inc.
%% Copyright (c) 2007-2012 VMware, Inc.  All rights reserved.
%%

-define(PROTOCOL_NAMES,  [{3, <<"MQIsdp">>}, {4, <<"MQTT">>}]).

-define(MQTT_PROTO_MAJOR, 3).
-define(MQTT_PROTO_MINOR, 1).

<<<<<<< HEAD
=======
-define(CLIENT_ID_MAXLEN, 1024).

>>>>>>> a5d3581b
%% frame types

-define(CONNECT,      1).
-define(CONNACK,      2).
-define(PUBLISH,      3).
-define(PUBACK,       4).
-define(PUBREC,       5).
-define(PUBREL,       6).
-define(PUBCOMP,      7).
-define(SUBSCRIBE,    8).
-define(SUBACK,       9).
-define(UNSUBSCRIBE, 10).
-define(UNSUBACK,    11).
-define(PINGREQ,     12).
-define(PINGRESP,    13).
-define(DISCONNECT,  14).

%% connect return codes

-define(CONNACK_ACCEPT,      0).
-define(CONNACK_PROTO_VER,   1). %% unacceptable protocol version
-define(CONNACK_INVALID_ID,  2). %% identifier rejected
-define(CONNACK_SERVER,      3). %% server unavailable
-define(CONNACK_CREDENTIALS, 4). %% bad user name or password
-define(CONNACK_AUTH,        5). %% not authorized

-record(state, {socket,
				conn_name,
				await_recv,
				connection_state,
				conserve,
				parse_state,
                message_id,
                client_id,
                clean_sess,
                will_msg,
				keep_alive, 
				awaiting_ack,
                subtopics,
				awaiting_rel}).


-record(mqtt_frame, {fixed,
                     variable,
                     payload}).

-record(mqtt_frame_fixed,    {type   = 0,
                              dup    = 0,
                              qos    = 0,
                              retain = 0}).

-record(mqtt_frame_connect,  {proto_ver,
                              will_retain,
                              will_qos,
                              will_flag,
                              clean_sess,
                              keep_alive,
                              client_id,
                              will_topic,
                              will_msg,
                              username,
                              password}).

-record(mqtt_frame_connack,  {return_code}).

-record(mqtt_frame_publish,  {topic_name,
                              message_id}).

-record(mqtt_frame_subscribe,{message_id,
                              topic_table}).

-record(mqtt_frame_suback,   {message_id,
                              qos_table = []}).

-record(mqtt_topic,          {name,
                              qos}).

-record(mqtt_frame_other,    {other}).
<|MERGE_RESOLUTION|>--- conflicted
+++ resolved
@@ -23,11 +23,8 @@
 -define(MQTT_PROTO_MAJOR, 3).
 -define(MQTT_PROTO_MINOR, 1).
 
-<<<<<<< HEAD
-=======
 -define(CLIENT_ID_MAXLEN, 1024).
 
->>>>>>> a5d3581b
 %% frame types
 
 -define(CONNECT,      1).
